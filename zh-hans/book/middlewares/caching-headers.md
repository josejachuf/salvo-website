--- conflicted
+++ resolved
@@ -1,49 +1,26 @@
-# Caching Headers
-
-提供对缓存头配置支持的中间件.
-
-实际上实现内部包含了 `CachingHeaders`, `Modified`, `ETag` 三个 `Handler` 的实现, `CachingHeaders` 是后两者的组合. 正常情况下使用 `CachingHeaders`.
-
-## 配置 Cargo.toml
-
-```toml
-salvo = { version = "*", features = ["caching-headers"] }
-```
-
-## 示例代码
-
-<<<<<<< HEAD
-<CodeGroup>
-  <CodeGroupItem title="main.rs" active>
-
-@[code rust](../../../codes/caching-headers/src/main.rs)
-
-  </CodeGroupItem>
-  <CodeGroupItem title="Cargo.toml">
-
-@[code toml](../../../codes/caching-headers/Cargo.toml)
-
-  </CodeGroupItem>
-</CodeGroup>
-=======
-```rust
-use salvo::prelude::*;
-
-#[handler]
-async fn hello_world() -> &'static str {
-    "Hello World"
-}
-
-#[tokio::main]
-async fn main() {
-    tracing_subscriber::fmt().init();
-
-    tracing::info!("Listening on http://127.0.0.1:7878");
-    // CachingHeader must be before Compression.
-    let router = Router::with_hoop(CachingHeaders::new())
-        .hoop(Compression::new().with_min_length(0))
-        .get(hello_world);
-    Server::new(TcpListener::bind("127.0.0.1:7878")).serve(router).await;
-}
-```
->>>>>>> 04370ac8
+# Caching Headers
+
+提供对缓存头配置支持的中间件.
+
+实际上实现内部包含了 `CachingHeaders`, `Modified`, `ETag` 三个 `Handler` 的实现, `CachingHeaders` 是后两者的组合. 正常情况下使用 `CachingHeaders`.
+
+## 配置 Cargo.toml
+
+```toml
+salvo = { version = "*", features = ["caching-headers"] }
+```
+
+## 示例代码
+
+<CodeGroup>
+  <CodeGroupItem title="main.rs" active>
+
+@[code rust](../../../codes/caching-headers/src/main.rs)
+
+  </CodeGroupItem>
+  <CodeGroupItem title="Cargo.toml">
+
+@[code toml](../../../codes/caching-headers/Cargo.toml)
+
+  </CodeGroupItem>
+</CodeGroup>