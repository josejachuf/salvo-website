--- conflicted
+++ resolved
@@ -17,15 +17,9 @@
     details: 雖然簡單, 但是功能依舊強大, 內置 Multipart, 靈活的數據解析...等等, 能滿足大多數業務場景需求.
   - title: 風馳電掣的性能
     details: 在 Rust 的加持下, 性能爆錶. 與其他大多數語言的框架對比, 就像是他們拿著大炮, 你直接就出了核武器.
-<<<<<<< HEAD
-  - title: 從未見過的路由係統
-    details: Salvo 擁有與眾不同的路由係統, 可以無限嵌套, 使用方便, 靈活, 高效. 你可以用各種姿勢隨心所欲地使用它, 它能帶給你前所未有的極緻快感. 
-  - title: 極簡的中間件係統
-=======
   - title: 從未見過的路由系統
     details: Salvo 擁有與眾不同的路由系統, 可以無限嵌套, 使用方便, 靈活, 高效. 你可以用各種姿勢隨心所欲地使用它, 它能帶給你前所未有的極致快感. 
   - title: 極簡的中間件系統
->>>>>>> 04370ac8
     details: Salvo 中中間件和處理句柄都是 Handler, 兩者合體, 和諧統一, 一片祥和. 官方提供豐富且靈活的中間件實現.
   - title: 運行穩定無憂
     details: Rust 極其安全的機製, 讓你的網站上線後, 基本沒有後顧之憂. 你有更多的時間和...在...啪啪啪享受性福時光, 而不是在焦頭爛額地啪啪啪地敲著鍵盤搶救你的服務器程序.
