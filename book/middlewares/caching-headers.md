# Caching Headers

Middleware that provides support for cache header configuration.

In fact, the implementation contains three `Handler` implementations of `CachingHeaders`, `Modified`, `ETag`, and `CachingHeaders` is a combination of the latter two. Normally, `CachingHeaders` is used.

## Config Cargo.toml

```toml
salvo = { version = "*", features = ["caching-headers"] }
```

## Sample Code

<<<<<<< HEAD
<CodeGroup>
  <CodeGroupItem title="main.rs" active>

@[code rust](../../codes/caching-headers/src/main.rs)

  </CodeGroupItem>
  <CodeGroupItem title="Cargo.toml">

@[code toml](../../codes/caching-headers/Cargo.toml)

  </CodeGroupItem>
</CodeGroup>
=======
```rust
use salvo::prelude::*;

#[handler]
async fn hello_world() -> &'static str {
    "Hello World"
}

#[tokio::main]
async fn main() {
    tracing_subscriber::fmt().init();

    tracing::info!("Listening on http://127.0.0.1:7878");
    // CachingHeader must be before Compression.
    let router = Router::with_hoop(CachingHeaders::new())
        .hoop(Compression::new().with_min_length(0))
        .get(hello_world);
    Server::new(TcpListener::bind("127.0.0.1:7878")).serve(router).await;
}
```
>>>>>>> 04370ac8
<|MERGE_RESOLUTION|>--- conflicted
+++ resolved
@@ -1,49 +1,26 @@
-# Caching Headers
-
-Middleware that provides support for cache header configuration.
-
-In fact, the implementation contains three `Handler` implementations of `CachingHeaders`, `Modified`, `ETag`, and `CachingHeaders` is a combination of the latter two. Normally, `CachingHeaders` is used.
-
-## Config Cargo.toml
-
-```toml
-salvo = { version = "*", features = ["caching-headers"] }
-```
-
-## Sample Code
-
-<<<<<<< HEAD
-<CodeGroup>
-  <CodeGroupItem title="main.rs" active>
-
-@[code rust](../../codes/caching-headers/src/main.rs)
-
-  </CodeGroupItem>
-  <CodeGroupItem title="Cargo.toml">
-
-@[code toml](../../codes/caching-headers/Cargo.toml)
-
-  </CodeGroupItem>
-</CodeGroup>
-=======
-```rust
-use salvo::prelude::*;
-
-#[handler]
-async fn hello_world() -> &'static str {
-    "Hello World"
-}
-
-#[tokio::main]
-async fn main() {
-    tracing_subscriber::fmt().init();
-
-    tracing::info!("Listening on http://127.0.0.1:7878");
-    // CachingHeader must be before Compression.
-    let router = Router::with_hoop(CachingHeaders::new())
-        .hoop(Compression::new().with_min_length(0))
-        .get(hello_world);
-    Server::new(TcpListener::bind("127.0.0.1:7878")).serve(router).await;
-}
-```
->>>>>>> 04370ac8
+# Caching Headers
+
+Middleware that provides support for cache header configuration.
+
+In fact, the implementation contains three `Handler` implementations of `CachingHeaders`, `Modified`, `ETag`, and `CachingHeaders` is a combination of the latter two. Normally, `CachingHeaders` is used.
+
+## Config Cargo.toml
+
+```toml
+salvo = { version = "*", features = ["caching-headers"] }
+```
+
+## Sample Code
+
+<CodeGroup>
+  <CodeGroupItem title="main.rs" active>
+
+@[code rust](../../codes/caching-headers/src/main.rs)
+
+  </CodeGroupItem>
+  <CodeGroupItem title="Cargo.toml">
+
+@[code toml](../../codes/caching-headers/Cargo.toml)
+
+  </CodeGroupItem>
+</CodeGroup>