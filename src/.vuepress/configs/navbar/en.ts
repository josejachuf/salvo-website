import type { NavbarConfig } from '@vuepress/theme-default'
import { version } from '../meta.js'

export const navbarEn: NavbarConfig = [
  {
    text: 'Book',
    link: '/book/',
  },
  {
    text: 'Middlewares',
    children: [
      {
        text: 'Common Features',
        children: [
          '/book/middlewares/affix.md',
          '/book/middlewares/compression.md',
          '/book/middlewares/flash.md',
          '/book/middlewares/force-https.md',
          '/book/middlewares/logging.md',
          '/book/middlewares/proxy.md',
          '/book/middlewares/serve-static.md',
          '/book/middlewares/session.md',
          '/book/middlewares/sse.md',
          '/book/middlewares/timeout.md',
          '/book/middlewares/trailing-slash.md',
          '/book/middlewares/ws.md',
        ],
      },
      {
        text: 'Authentication',
        children: [
          '/book/middlewares/basic-auth.md',
          '/book/middlewares/jwt-auth.md',
        ],
      },
      {
        text: 'Documentation',
        children: [
          '/book/middlewares/openapi.md',
        ],
      },
      {
        text: 'Security',
        children: [
          '/book/middlewares/cors.md',
          '/book/middlewares/csrf.md',
          '/book/middlewares/rate-limiter.md',
        ],
      },
      {
        text: 'Caching',
        children: [
          '/book/middlewares/cache.md',
          '/book/middlewares/caching-headers.md',
        ],
      },
    ],
  },
  {
    text: 'Donate',
    link: '/donate.md',
  },
  {
<<<<<<< HEAD
    text: `v0.44.x`,
=======
    text: `nightly`,
>>>>>>> 0705e21e
    children: [
      {
        text: 'nightly',
        link: 'https://next.salvo.rs',
      },
      {
        text: 'v0.44.x',
        link: 'https://salvo.rs',
      },
    ],
  },
]<|MERGE_RESOLUTION|>--- conflicted
+++ resolved
@@ -61,11 +61,7 @@
     link: '/donate.md',
   },
   {
-<<<<<<< HEAD
     text: `v0.44.x`,
-=======
-    text: `nightly`,
->>>>>>> 0705e21e
     children: [
       {
         text: 'nightly',
