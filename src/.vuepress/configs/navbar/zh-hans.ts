--- conflicted
+++ resolved
@@ -61,23 +61,11 @@
     link: '/zh-hans/donate.md',
   },
   {
-<<<<<<< HEAD
     text: `v0.44.x`,
     children: [
       {
         text: 'v0.44.x',
         link: 'https://salvo.rs',
-=======
-    text: `nightly`,
-    children: [
-      {
-        text: 'nightly',
-        link: 'https://next.salvo.rs',
->>>>>>> 0705e21e
-      },
-      {
-        text: 'v0.43.x',
-        link: 'https://salvo.rs',
       },
     ],
   },
